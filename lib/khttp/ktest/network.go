--- conflicted
+++ resolved
@@ -8,33 +8,16 @@
 	"net"
 )
 
-<<<<<<< HEAD
-type PortDescriptor struct {
-	net.Listener
-}
-
-func (d PortDescriptor) Addr() (*net.TCPAddr, error) {
-	allocatedDatastorePort, ok := d.Listener.Addr().(*net.TCPAddr)
-=======
 func AllocatePort() (*net.TCPAddr, error) {
 	listener, err := net.Listen("tcp", ":0")
 	if err != nil {
 		return nil, err
 	}
 	allocatedPort, ok := listener.Addr().(*net.TCPAddr)
->>>>>>> 548d7e80
 	if !ok {
 		return nil, errors.New("shape of the address not correct, is your os not unix?")
 	}
 	return allocatedPort, nil
-}
-
-func AllocatePort() (*PortDescriptor, error) {
-	listener, err := net.Listen("tcp", ":0")
-	if err != nil {
-		return nil, err
-	}
-	return &PortDescriptor{listener}, nil
 }
 
 type KillAbleProcess []func()
@@ -52,13 +35,7 @@
 	*k = append(*k, process...)
 }
 
-<<<<<<< HEAD
-func (k *KillAbleProcess) Add(p func()) {
-	newList := append(*k, p)
-	*k = newList
-=======
 
 func (k *KillAbleProcess) Add(p func()){
 	*k = append(*k, p)
->>>>>>> 548d7e80
 }