--- conflicted
+++ resolved
@@ -14,12 +14,6 @@
 	"google.golang.org/grpc/reflection"
 )
 
-// Run runs the specified HTTP handlers and/or gRPC server on a port specified
-// by the `PORT` environment variable. If no HTTP mux or gRPC server is provided
-// (is nil), one with default routes/services will be started, respectively.
-<<<<<<< HEAD
-func Run(mux http.Handler, grpcs *grpc.Server) {
-=======
 //
 // Run() starts a server supporting the following protocols:
 //
@@ -28,7 +22,6 @@
 // ✔ HTTP 1.1
 // ✗ HTTP 2.0 (hijacked by grpc support)
 func Run(mux *http.ServeMux, grpcs *grpc.Server) {
->>>>>>> 546c0302
 	if mux == nil {
 		mux = http.NewServeMux()
 	}
