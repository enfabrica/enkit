load("@io_bazel_rules_go//go:def.bzl", "go_library")

go_library(
    name = "go_default_library",
    srcs = [
<<<<<<< HEAD
=======
        "nopclose.go",
>>>>>>> cbce02cf
        "ports.go",
        "shutdown.go",
    ],
    importpath = "github.com/enfabrica/enkit/lib/knetwork",
    visibility = ["//visibility:public"],
)<|MERGE_RESOLUTION|>--- conflicted
+++ resolved
@@ -3,10 +3,7 @@
 go_library(
     name = "go_default_library",
     srcs = [
-<<<<<<< HEAD
-=======
         "nopclose.go",
->>>>>>> cbce02cf
         "ports.go",
         "shutdown.go",
     ],
