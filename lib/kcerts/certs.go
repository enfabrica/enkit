package kcerts

import (
	"crypto/rand"
	"crypto/rsa"
	"crypto/x509"
	"crypto/x509/pkix"
	"encoding/pem"
	"math/big"
	"net"
	"time"
)

//GenerateNewCARoot returns the new
func GenerateNewCARoot() (*x509.Certificate, []byte, *rsa.PrivateKey, error) {
	rootTemplate := x509.Certificate{
		SerialNumber: big.NewInt(1),
		Subject: pkix.Name{
<<<<<<< HEAD
			Country:      []string{"SE"},
			Organization: []string{"Company Co."},
			CommonName:   "Root CA",
=======
			Country:      opts.Country,
			Organization: opts.Organization,
			CommonName:   "machinist",
>>>>>>> 47afd7de
		},
		NotBefore:             time.Now().Add(-10 * time.Second),
		NotAfter:              time.Now().AddDate(10, 0, 0),
		KeyUsage:              x509.KeyUsageCertSign | x509.KeyUsageCRLSign,
		ExtKeyUsage:           []x509.ExtKeyUsage{x509.ExtKeyUsageServerAuth},
		BasicConstraintsValid: true,
		IsCA:                  true,
		MaxPathLen:            2,
		IPAddresses:           []net.IP{net.ParseIP("127.0.0.1")},
	}
	privateKey, err := rsa.GenerateKey(rand.Reader, 2048)
	if err != nil {
		return nil, nil, nil, err
	}
	certBytes, err := x509.CreateCertificate(rand.Reader, &rootTemplate, &rootTemplate, &privateKey.PublicKey, privateKey)
	if err != nil {
		return nil, nil, nil, err
	}
	b := pem.Block{Type: "CERTIFICATE", Bytes: certBytes}
	certPEM := pem.EncodeToMemory(&b)

	return &rootTemplate, certPEM, privateKey, nil
}

//GenerateIntermediateCertificate
func GenerateIntermediateCertificate(RootCa *x509.Certificate, RootCaPrivateKey *rsa.PrivateKey) (*x509.Certificate, []byte, *rsa.PrivateKey, error) {
	intermediatePrivateKey, err := rsa.GenerateKey(rand.Reader, 2048)
	if err != nil {
		panic(err)
	}

	intermediate := x509.Certificate{
		SerialNumber: big.NewInt(1),
		Subject: pkix.Name{
<<<<<<< HEAD
			Country:      []string{"SE"},
			Organization: []string{"Company Co."},
			CommonName:   "DCA",
=======
			Country:      opts.Country,
			Organization: opts.Organization,
			CommonName:   "machinist-dca",
>>>>>>> 47afd7de
		},
		NotBefore:             time.Now().Add(-10 * time.Second),
		NotAfter:              time.Now().AddDate(10, 0, 0),
		KeyUsage:              x509.KeyUsageCertSign | x509.KeyUsageCRLSign,
		ExtKeyUsage:           []x509.ExtKeyUsage{x509.ExtKeyUsageServerAuth},
		BasicConstraintsValid: true,
		IsCA:                  true,
		MaxPathLenZero:        false,
		MaxPathLen:            1,
		IPAddresses:           []net.IP{net.ParseIP("127.0.0.1")},
	}

	certBytes, err := x509.CreateCertificate(rand.Reader, &intermediate, RootCa, &intermediatePrivateKey.PublicKey, RootCaPrivateKey)
	if err != nil {
		return nil, nil, nil, err
	}

	cert, err := x509.ParseCertificate(certBytes)
	if err != nil {
		return nil, nil, nil, err
	}

	b := pem.Block{Type: "CERTIFICATE", Bytes: certBytes}
	certPEM := pem.EncodeToMemory(&b)

	return cert, certPEM, intermediatePrivateKey, nil
}

func GenerateServerKey(intermediateCert *x509.Certificate, intermediatePrivateKey *rsa.PrivateKey) (*x509.Certificate, []byte, *rsa.PrivateKey, error) {
	serverPrivateKey, err := rsa.GenerateKey(rand.Reader, 2048)
	if err != nil {
		panic(err)
	}

	serverTemplate := &x509.Certificate{
		SerialNumber:   big.NewInt(1),
		NotBefore:      time.Now().Add(-10 * time.Second),
		NotAfter:       time.Now().AddDate(10, 0, 0),
		KeyUsage:       x509.KeyUsageCRLSign,
		ExtKeyUsage:    []x509.ExtKeyUsage{x509.ExtKeyUsageServerAuth},
		IsCA:           false,
		MaxPathLenZero: true,
		IPAddresses:    []net.IP{net.ParseIP("127.0.0.1")},
	}

	certBytes, err := x509.CreateCertificate(rand.Reader, serverTemplate, intermediateCert, &serverPrivateKey.PublicKey, intermediatePrivateKey)
	if err != nil {
		panic("Failed to create certificate:" + err.Error())
	}

	cert, err := x509.ParseCertificate(certBytes)
	if err != nil {
		panic("Failed to parse certificate:" + err.Error())
	}

	b := pem.Block{Type: "CERTIFICATE", Bytes: certBytes}
	certPEM := pem.EncodeToMemory(&b)

	return cert, certPEM, serverPrivateKey, nil

}

// GenerateSSHKeyPair will generate a re-encoded private rsa key and public key from an existing *rsa.PrivateKey.
func GenerateSSHKeyPair(privateKey *rsa.PrivateKey) ([]byte, []byte, error) {
	privateBlock := &pem.Block{
		Type:  "RSA PRIVATE KEY",
		Bytes: x509.MarshalPKCS1PrivateKey(privateKey),
	}

	publicBlock := &pem.Block{
		Type:  "PUBLIC KEY",
		Bytes: x509.MarshalPKCS1PublicKey(&privateKey.PublicKey),
	}
	return pem.EncodeToMemory(publicBlock), pem.EncodeToMemory(privateBlock), nil
}<|MERGE_RESOLUTION|>--- conflicted
+++ resolved
@@ -6,34 +6,30 @@
 	"crypto/x509"
 	"crypto/x509/pkix"
 	"encoding/pem"
+	"fmt"
 	"math/big"
 	"net"
 	"time"
 )
 
-//GenerateNewCARoot returns the new
-func GenerateNewCARoot() (*x509.Certificate, []byte, *rsa.PrivateKey, error) {
+// GenerateNewCARoot returns the new certificate anchor for a chain. This should ideally only be called once as rotating
+// this will invalidate all existing private certs. Unless, you add it and reload and x509.CertPool in a server.
+func GenerateNewCARoot(opts *certOptions) (*x509.Certificate, []byte, *rsa.PrivateKey, error) {
 	rootTemplate := x509.Certificate{
 		SerialNumber: big.NewInt(1),
 		Subject: pkix.Name{
-<<<<<<< HEAD
-			Country:      []string{"SE"},
-			Organization: []string{"Company Co."},
-			CommonName:   "Root CA",
-=======
 			Country:      opts.Country,
 			Organization: opts.Organization,
 			CommonName:   "machinist",
->>>>>>> 47afd7de
 		},
-		NotBefore:             time.Now().Add(-10 * time.Second),
-		NotAfter:              time.Now().AddDate(10, 0, 0),
+		NotBefore:             opts.Before,
+		NotAfter:              opts.After,
 		KeyUsage:              x509.KeyUsageCertSign | x509.KeyUsageCRLSign,
 		ExtKeyUsage:           []x509.ExtKeyUsage{x509.ExtKeyUsageServerAuth},
 		BasicConstraintsValid: true,
 		IsCA:                  true,
 		MaxPathLen:            2,
-		IPAddresses:           []net.IP{net.ParseIP("127.0.0.1")},
+		IPAddresses:           opts.IPAddresses,
 	}
 	privateKey, err := rsa.GenerateKey(rand.Reader, 2048)
 	if err != nil {
@@ -49,35 +45,29 @@
 	return &rootTemplate, certPEM, privateKey, nil
 }
 
-//GenerateIntermediateCertificate
-func GenerateIntermediateCertificate(RootCa *x509.Certificate, RootCaPrivateKey *rsa.PrivateKey) (*x509.Certificate, []byte, *rsa.PrivateKey, error) {
+// GenerateIntermediateCertificate will generate the DCA and intermediate chain. It is acceptable to publicly share this chain.
+// requires to call GenerateNewCARoot beforehand. Reusing Opts is recommended.
+func GenerateIntermediateCertificate(opts *certOptions, RootCa *x509.Certificate, RootCaPrivateKey *rsa.PrivateKey) (*x509.Certificate, []byte, *rsa.PrivateKey, error) {
 	intermediatePrivateKey, err := rsa.GenerateKey(rand.Reader, 2048)
 	if err != nil {
-		panic(err)
-	}
-
+		return nil, nil, nil, err
+	}
 	intermediate := x509.Certificate{
 		SerialNumber: big.NewInt(1),
 		Subject: pkix.Name{
-<<<<<<< HEAD
-			Country:      []string{"SE"},
-			Organization: []string{"Company Co."},
-			CommonName:   "DCA",
-=======
 			Country:      opts.Country,
 			Organization: opts.Organization,
 			CommonName:   "machinist-dca",
->>>>>>> 47afd7de
 		},
-		NotBefore:             time.Now().Add(-10 * time.Second),
-		NotAfter:              time.Now().AddDate(10, 0, 0),
+		NotBefore:             opts.Before,
+		NotAfter:              opts.After,
 		KeyUsage:              x509.KeyUsageCertSign | x509.KeyUsageCRLSign,
 		ExtKeyUsage:           []x509.ExtKeyUsage{x509.ExtKeyUsageServerAuth},
 		BasicConstraintsValid: true,
 		IsCA:                  true,
 		MaxPathLenZero:        false,
 		MaxPathLen:            1,
-		IPAddresses:           []net.IP{net.ParseIP("127.0.0.1")},
+		IPAddresses:           opts.IPAddresses,
 	}
 
 	certBytes, err := x509.CreateCertificate(rand.Reader, &intermediate, RootCa, &intermediatePrivateKey.PublicKey, RootCaPrivateKey)
@@ -96,42 +86,43 @@
 	return cert, certPEM, intermediatePrivateKey, nil
 }
 
-func GenerateServerKey(intermediateCert *x509.Certificate, intermediatePrivateKey *rsa.PrivateKey) (*x509.Certificate, []byte, *rsa.PrivateKey, error) {
+// GenerateServerKey will generate the final tls cert, generally requires GenerateIntermediateCertificate and
+// GenerateNewCARoot to be called beforehand. Reusing Opts is recommended.
+func GenerateServerKey(opts *certOptions, intermediateCert *x509.Certificate, intermediatePrivateKey *rsa.PrivateKey) (*x509.Certificate, []byte, *rsa.PrivateKey, error) {
 	serverPrivateKey, err := rsa.GenerateKey(rand.Reader, 2048)
 	if err != nil {
-		panic(err)
+		return nil, nil, nil, err
 	}
 
 	serverTemplate := &x509.Certificate{
 		SerialNumber:   big.NewInt(1),
-		NotBefore:      time.Now().Add(-10 * time.Second),
-		NotAfter:       time.Now().AddDate(10, 0, 0),
+		NotBefore:      opts.Before,
+		NotAfter:       opts.After,
 		KeyUsage:       x509.KeyUsageCRLSign,
 		ExtKeyUsage:    []x509.ExtKeyUsage{x509.ExtKeyUsageServerAuth},
 		IsCA:           false,
 		MaxPathLenZero: true,
-		IPAddresses:    []net.IP{net.ParseIP("127.0.0.1")},
+		IPAddresses:    opts.IPAddresses,
 	}
 
 	certBytes, err := x509.CreateCertificate(rand.Reader, serverTemplate, intermediateCert, &serverPrivateKey.PublicKey, intermediatePrivateKey)
 	if err != nil {
-		panic("Failed to create certificate:" + err.Error())
+		return nil, nil, nil, err
 	}
 
 	cert, err := x509.ParseCertificate(certBytes)
 	if err != nil {
-		panic("Failed to parse certificate:" + err.Error())
+		return nil, nil, nil, err
 	}
 
 	b := pem.Block{Type: "CERTIFICATE", Bytes: certBytes}
 	certPEM := pem.EncodeToMemory(&b)
 
 	return cert, certPEM, serverPrivateKey, nil
-
 }
 
 // GenerateSSHKeyPair will generate a re-encoded private rsa key and public key from an existing *rsa.PrivateKey.
-func GenerateSSHKeyPair(privateKey *rsa.PrivateKey) ([]byte, []byte, error) {
+func GenerateSSHKeyPair(privateKey *rsa.PrivateKey) ([]byte, []byte) {
 	privateBlock := &pem.Block{
 		Type:  "RSA PRIVATE KEY",
 		Bytes: x509.MarshalPKCS1PrivateKey(privateKey),
@@ -141,5 +132,72 @@
 		Type:  "PUBLIC KEY",
 		Bytes: x509.MarshalPKCS1PublicKey(&privateKey.PublicKey),
 	}
-	return pem.EncodeToMemory(publicBlock), pem.EncodeToMemory(privateBlock), nil
+	return pem.EncodeToMemory(publicBlock), pem.EncodeToMemory(privateBlock)
+}
+
+type Modifier func(o *certOptions) error
+
+type certOptions struct {
+	Country      []string
+	Organization []string
+	Before       time.Time
+	After        time.Time
+	IPAddresses  []net.IP
+}
+
+func WithCountries(countries []string) Modifier {
+	return func(o *certOptions) error {
+		o.Country = countries
+		return nil
+	}
+}
+
+func WithOrganizations(orgs []string) Modifier {
+	return func(o *certOptions) error {
+		o.Organization = orgs
+		return nil
+	}
+}
+
+func WithIpAddresses(ips []net.IP) Modifier {
+	return func(o *certOptions) error {
+		o.IPAddresses = ips
+		return nil
+	}
+}
+
+func WithValidUntil(validUntil time.Time) Modifier {
+	return func(o *certOptions) error {
+		o.After = validUntil
+		currTime := time.Now()
+		if currTime.After(o.After) {
+			return fmt.Errorf("time %v to be valid until is less than current time %v", validUntil, currTime)
+		}
+		if o.After.Sub(currTime).Hours() < 24*365 { // hours in a year
+			return fmt.Errorf("date configured with After of %v is too low, must be > one year", o.After)
+		}
+		return nil
+	}
+}
+
+func WithNotValidBefore(startTime time.Time) Modifier {
+	return func(o *certOptions) error {
+		o.Before = startTime
+		currTime := time.Now()
+		if currTime.Before(o.Before) {
+			return fmt.Errorf("time is invalid: value %v must be after current time %v", o.Before, currTime)
+		}
+		return nil
+	}
+}
+
+func NewOptions(mods ...Modifier) (*certOptions, error) {
+	co := &certOptions{}
+	for _, mod := range mods {
+		err := mod(co)
+		if err != nil {
+			return nil, err
+		}
+	}
+	return co, nil
 }