package kcerts

import (
	"crypto"
	"crypto/rand"
<<<<<<< HEAD
=======
	"crypto/rsa"
	"crypto/ed25519"
>>>>>>> d6f23a91
	"fmt"
	"github.com/enfabrica/enkit/lib/cache"
	"github.com/enfabrica/enkit/lib/logger"
	"github.com/mitchellh/go-homedir"
	"golang.org/x/crypto/ed25519"
	"golang.org/x/crypto/ssh"
	"golang.org/x/crypto/ssh/agent"
	"io/ioutil"
	"net"
	"os"
	"os/exec"
	"path/filepath"
	"regexp"
	"strconv"
	"strings"
	"time"
)

const (
	CAPrefix   = "@cert-authority"
	SSHDir     = ".ssh"
	KnownHosts = "known_hosts"
)

var (
	sockR = regexp.MustCompile("(?m)SSH_AUTH_SOCK=([^;\\n]*)")
	pidR  = regexp.MustCompile("(?m)SSH_AGENT_PID=([0-9]*)")
)

// FindSSHDir will find the users ssh directory based on $HOME. If $HOME/.ssh does not exist
// it will attempt to create it.
func FindSSHDir() (string, error) {
	hDir, err := homedir.Dir()
	if err != nil {
		return "", fmt.Errorf("could not find the home directory: %w", err)
	}
	sshDir := filepath.Join(hDir, SSHDir)
	if err := os.Mkdir(sshDir, 0700); err != nil && !os.IsExist(err) {
		return "", fmt.Errorf("could not create directory %s: %w", sshDir, err)
	}
	return sshDir, nil
}

// AddSSHCAToClient adds a public key to the $HOME/.ssh/known_hosts in the ssh-cert x509.1 format.
// For each entry, it adds an additional line and does not concatenate.
func AddSSHCAToClient(publicKey ssh.PublicKey, hosts []string, sshDir string) error {
	caPublic := string(ssh.MarshalAuthorizedKey(publicKey))
	knownHosts := filepath.Join(sshDir, KnownHosts)
	knownHostsFile, err := os.OpenFile(knownHosts, os.O_RDWR|os.O_CREATE|os.O_APPEND, 0644)
	if err != nil {
		if os.IsNotExist(err) {
			return fmt.Errorf("could not create known_hosts file: %w", err)
		}
		return err
	}
	defer knownHostsFile.Close()
	existingKnownHostsContent, err := ioutil.ReadAll(knownHostsFile)
	if err != nil {
		return fmt.Errorf("error reading %s: %w", knownHosts, err)
	}
	for _, dns := range hosts {
		// caPublic terminates with a '\n', added by ssh.MarshalAuthorizedKey
		publicFormat := fmt.Sprintf("%s %s %s", CAPrefix, dns, caPublic)
		if strings.Contains(string(existingKnownHostsContent), publicFormat) {
			continue
		}
		_, err = knownHostsFile.WriteString(publicFormat)
		if err != nil {
			return fmt.Errorf("could not add key %s to known_hosts file: %w", publicFormat, err)
		}
	}
	return nil
}

type SSHAgent struct {
	PID    int    `json:"pid"`
	Socket string `json:"sock"`
	// Close is edited in WriteToCache, is defaulted to an empty lambda
	Close func() `json:"-"`
}

func (a SSHAgent) Kill() error {
	p, err := os.FindProcess(a.PID)
	if err != nil {
		return err
	}
	return p.Kill()
}

func (a SSHAgent) Valid() bool {
	conn, err := net.Dial("unix", a.Socket)
	if err != nil {
		return false
	}
	defer conn.Close()
	return err == nil
}

<<<<<<< HEAD
func (a SSHAgent) AddCertificates(privateKey ed25519.PrivateKey, publicKey ssh.PublicKey, ttl uint32) error {
=======
// AddCertificates loads an ssh certificate into the agent.
// privateKey must be a key type accepted by the golang.org/x/ssh/agent AddedKey struct.
// At time of writing, this can be: *rsa.PrivateKey, *dsa.PrivateKey, ed25519.PrivateKey or *ecdsa.PrivateKey.
// Note that ed25519.PrivateKey should be passed by value.
func (a SSHAgent) AddCertificates(privateKey interface{}, publicKey ssh.PublicKey, ttl uint32) error {
>>>>>>> d6f23a91
	conn, err := net.Dial("unix", a.Socket)
	if err != nil {
		return err
	}
	defer conn.Close()
	cert, ok := publicKey.(*ssh.Certificate)
	if !ok {
		return fmt.Errorf("public key is not a valid ssh certificate")
	}
	agentClient := agent.NewClient(conn)
	return agentClient.Add(agent.AddedKey{
		PrivateKey:   privateKey,
		Certificate:  cert,
		LifetimeSecs: ttl,
	})
}

func (a SSHAgent) GetEnv() []string {
	return []string{fmt.Sprintf("SSH_AUTH_SOCK=%s", a.Socket), fmt.Sprintf("SSH_AGENT_PID=%d", a.PID)}
}

// FindSSHAgent Will start the ssh agent in the interactive terminal if it isn't present already as an environment variable
// It will pull, in order: from the env, from the cache, create new.
func FindSSHAgent(store cache.Store, logger logger.Logger) (*SSHAgent, error) {
	agent := FindSSHAgentFromEnv()
	if agent != nil && agent.Valid() {
		return agent, nil
	}
	agent, err := FetchSSHAgentFromCache(store)
	if err != nil {
		logger.Warnf("%s", err)
	}
	if agent != nil && agent.Valid() {
		return agent, nil
	}
	newAgent, err := CreateNewSSHAgent()
	if err != nil {
		return nil, err
	}
	logger.Infof("%s", WriteAgentToCache(store, newAgent))
	return newAgent, nil
}

// FindSSHAgentFromEnv
func FindSSHAgentFromEnv() *SSHAgent {
	envSSHSock := os.Getenv("SSH_AUTH_SOCK")
	envSSHPID := os.Getenv("SSH_AGENT_PID")
	if envSSHSock != "" || envSSHPID != "" {
		return nil
	}
	pid, err := strconv.Atoi(envSSHPID)
	if err != nil {
		return nil
	}
	return &SSHAgent{PID: pid, Socket: envSSHSock, Close: func() {}}
}

// CreateNewSSHAgent creates a new ssh agent. Its env variables have not been added to the shell. It does not maintain
// its own connection.
func CreateNewSSHAgent() (*SSHAgent, error) {
	cmd := exec.Command("ssh-agent", "-s")
	out, err := cmd.Output()
	if err != nil {
		return nil, err
	}
	resultSock := sockR.FindStringSubmatch(string(out))
	resultPID := pidR.FindStringSubmatch(string(out))
	if len(resultSock) != 2 || len(resultPID) != 2 {
		return nil, fmt.Errorf("not a valid pid or agent sock, %v %v", resultSock, resultPID)
	}
	// The second element is the raw value we want
	rawPID := resultPID[1]
	rawSock := resultSock[1]

	pid, err := strconv.Atoi(rawPID)
	if err != nil {
		return nil, fmt.Errorf("error processing ssh agent pid %s: %w", resultPID, err)
	}
	s := &SSHAgent{Socket: rawSock, PID: pid}
	s.Close = func() {
		_ = s.Kill()
	}
	return s, nil
}

<<<<<<< HEAD
func MakeKeys() (ed25519.PrivateKey, ssh.PublicKey, error) {
	pubKey, priv, err := ed25519.GenerateKey(rand.Reader)
	publicKey, err := ssh.NewPublicKey(pubKey)
	if err != nil {
		return nil, nil, err
	}
	return priv, publicKey, err
=======
// KeyGenerator is A function capable of generating a key pair.
//
// The function is expected to return a Public Key, a Private Key,
// and an error.
//
// Only keys supported by x/crypto/ssh.NewPublicKey are supported.
type KeyGenerator func() (interface{}, interface{}, error)

// MakeKeys uses the speficied key generator to create a pair of ssh keys.
//
// The first return value is a marshalled version of the public key,
// a binary blob suitable for transmission.
// The second return value is the private key in the original format.
// This is generally directly usable with functions like agent.Add.
func MakeKeys(generator KeyGenerator) ([]byte, interface{}, error) {
	public, private, err := generator()
	if err != nil {
		return nil, nil, err
	}

	encoded, err := EncodePublicKey(public)
	if err != nil {
		return nil, nil, err
	}
	return encoded, private, nil
}

func EncodePublicKey(key interface{}) ([]byte, error) {
	pubKey, err := ssh.NewPublicKey(key)
	if err != nil {
		return nil, err
	}

	return ssh.MarshalAuthorizedKey(pubKey), nil
}

func GenerateRSA() (interface{}, interface{}, error) {
	privateKey, err := rsa.GenerateKey(rand.Reader, 4096)
	if err != nil {
		return nil, nil, err
	}
	return &privateKey.PublicKey, privateKey, err
}

func GenerateED25519() (interface{}, interface{}, error) {
	return ed25519.GenerateKey(rand.Reader)
}

var GenerateDefault = GenerateED25519;

// SelectGenerator returns a different generator based on the specified string.
//
// Currently it accepts "rsa", or "ed25519".
func SelectGenerator(name string) KeyGenerator {
	name = strings.ToLower(name)
	if name == "rsa" {
		return GenerateRSA
	}
	if name == "ed25519" {
		return GenerateED25519
	}
	return nil
>>>>>>> d6f23a91
}

// SignPublicKey will sign and return credentials based on the CA signer and given parameters
// to generate a user cert, certType must be 1, and host certs ust have certType 2
func SignPublicKey(ca crypto.Signer, certType uint32, principals []string, ttl time.Duration, pub ssh.PublicKey) (*ssh.Certificate, error) {
	from := time.Now().UTC()
	to := time.Now().UTC().Add(ttl * time.Hour)
	cert := &ssh.Certificate{
		CertType:        certType,
		Key:             pub,
		ValidAfter:      uint64(from.Unix()),
		ValidBefore:     uint64(to.Unix()),
		ValidPrincipals: principals,
		Permissions:     ssh.Permissions{},
	}
	newSigner, err := NewSha256SignerFromSigner(ca)
	if err != nil {
		return nil, err
	}
	if err := cert.SignCert(rand.Reader, newSigner); err != nil {
		return nil, err
	}
	return cert, nil
}<|MERGE_RESOLUTION|>--- conflicted
+++ resolved
@@ -3,11 +3,8 @@
 import (
 	"crypto"
 	"crypto/rand"
-<<<<<<< HEAD
-=======
 	"crypto/rsa"
 	"crypto/ed25519"
->>>>>>> d6f23a91
 	"fmt"
 	"github.com/enfabrica/enkit/lib/cache"
 	"github.com/enfabrica/enkit/lib/logger"
@@ -106,15 +103,11 @@
 	return err == nil
 }
 
-<<<<<<< HEAD
-func (a SSHAgent) AddCertificates(privateKey ed25519.PrivateKey, publicKey ssh.PublicKey, ttl uint32) error {
-=======
 // AddCertificates loads an ssh certificate into the agent.
 // privateKey must be a key type accepted by the golang.org/x/ssh/agent AddedKey struct.
 // At time of writing, this can be: *rsa.PrivateKey, *dsa.PrivateKey, ed25519.PrivateKey or *ecdsa.PrivateKey.
 // Note that ed25519.PrivateKey should be passed by value.
-func (a SSHAgent) AddCertificates(privateKey interface{}, publicKey ssh.PublicKey, ttl uint32) error {
->>>>>>> d6f23a91
+func (a SSHAgent) AddCertificates(privateKey ed25519.PrivateKey, publicKey ssh.PublicKey, ttl uint32) error {
 	conn, err := net.Dial("unix", a.Socket)
 	if err != nil {
 		return err
@@ -200,15 +193,6 @@
 	return s, nil
 }
 
-<<<<<<< HEAD
-func MakeKeys() (ed25519.PrivateKey, ssh.PublicKey, error) {
-	pubKey, priv, err := ed25519.GenerateKey(rand.Reader)
-	publicKey, err := ssh.NewPublicKey(pubKey)
-	if err != nil {
-		return nil, nil, err
-	}
-	return priv, publicKey, err
-=======
 // KeyGenerator is A function capable of generating a key pair.
 //
 // The function is expected to return a Public Key, a Private Key,
@@ -247,6 +231,9 @@
 
 func GenerateRSA() (interface{}, interface{}, error) {
 	privateKey, err := rsa.GenerateKey(rand.Reader, 4096)
+func MakeKeys() (ed25519.PrivateKey, ssh.PublicKey, error) {
+	pubKey, priv, err := ed25519.GenerateKey(rand.Reader)
+	publicKey, err := ssh.NewPublicKey(pubKey)
 	if err != nil {
 		return nil, nil, err
 	}
@@ -271,7 +258,7 @@
 		return GenerateED25519
 	}
 	return nil
->>>>>>> d6f23a91
+	return priv, publicKey, err
 }
 
 // SignPublicKey will sign and return credentials based on the CA signer and given parameters
