load("@io_bazel_rules_go//go:def.bzl", "go_library", "go_test")

go_library(
    name = "go_default_library",
    srcs = [
        "cache.go",
        "certs.go",
<<<<<<< HEAD
=======
        "keys.go",
>>>>>>> 1caf81c3
        "signer.go",
        "ssh.go",
    ],
    importpath = "github.com/enfabrica/enkit/lib/kcerts",
    visibility = ["//visibility:public"],
    deps = [
        "//lib/cache:go_default_library",
        "//lib/config/marshal:go_default_library",
        "//lib/logger:go_default_library",
        "@com_github_mitchellh_go_homedir//:go_default_library",
        "@org_golang_x_crypto//ssh:go_default_library",
        "@org_golang_x_crypto//ssh/agent:go_default_library",
    ],
)

go_test(
    name = "go_default_test",
    srcs = [
        "certs_test.go",
        "signer_test.go",
        "ssh_test.go",
    ],
    embed = [":go_default_library"],
    deps = [
        "//lib/cache:go_default_library",
        "//lib/logger/klog:go_default_library",
        "@com_github_stretchr_testify//assert:go_default_library",
        "@org_golang_x_crypto//ssh:go_default_library",
    ],
)<|MERGE_RESOLUTION|>--- conflicted
+++ resolved
@@ -5,10 +5,7 @@
     srcs = [
         "cache.go",
         "certs.go",
-<<<<<<< HEAD
-=======
         "keys.go",
->>>>>>> 1caf81c3
         "signer.go",
         "ssh.go",
     ],
