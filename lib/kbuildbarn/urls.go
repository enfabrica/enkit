package kbuildbarn

import (
	"fmt"
	"github.com/enfabrica/enkit/lib/multierror"
	"io"
	"io/ioutil"
	"net/http"
	"net/url"
	"path/filepath"
	"strings"
)

// ParseByteStreamUrl retrieves  the CAS id and bytes of an action based on the input url.
// For example, bytestream://build.local.enfabrica.net:8000/blobs/a9a664559b4d29ecb70613fad33acfb287f2fa378178e131feaaebb5dafa231a/465
// should return (a9a664559b4d29ecb70613fad33acfb287f2fa378178e131feaaebb5dafa231a, 465, nil)
// which is a BuildBarnParams.Hash, BuildBarnParams.Size, error.Error
func ParseByteStreamUrl(byteStream string) (string, string, error) {
	u, err := url.Parse(byteStream)
	if err != nil {
		return "", "", err
	}
	splitUrl := strings.Split(u.Path, "/")
	if len(splitUrl) != 4 {
		return "", "", fmt.Errorf("ParseByteStreamUrl() bytestream url is not well formed %s", byteStream)
	}
	return splitUrl[2], splitUrl[3], nil
}


func performRequest(client *http.Client, url string) (io.ReadCloser, error) {
	resp, err := client.Get(url)
	if err != nil {
		return nil, err
	}
<<<<<<< HEAD
	if resp.StatusCode != http.StatusOK {
		respBody, err := ioutil.ReadAll(resp.Body)
		defer func() { _ = resp.Body.Close() }()
		return nil, multierror.New([]error{fmt.Errorf("error response %s", respBody), err})
	}
=======
>>>>>>> fc4b0a22
	return resp.Body, nil
}

func Url(baseName, hash, size string, opts ...Option) string {
	cfg := generateOptions(baseName, hash, size, opts...)
	u := &url.URL{
		Scheme: cfg.Scheme,
		Host:   baseName,
		Path:   fmt.Sprintf(cfg.PathTemplate, cfg.TemplateArgs...),
	}
	return u.String()
}

func File(baseName, hash, size string, opts ...Option) string {
	cfg := generateOptions(baseName, hash, size, opts...)
	return filepath.Join(baseName, fmt.Sprintf(cfg.PathTemplate, cfg.TemplateArgs...))
}

func readAndClose(rc io.ReadCloser) ([]byte, error) {
	// normally we do defer log.ErrorIfNotNull(DeferFunc()) but that isn't plumbed yet
	defer func() { _ = rc.Close() }()
	return ioutil.ReadAll(rc)
}

// RetryUntilSuccess just blasts through all possible urls until it hits one that works. This is intended for
// applications that are blind to the type of artifact
<<<<<<< HEAD
func RetryUntilSuccess(urls []string ) ([]byte, error) {
=======
func RetryUntilSuccess(baseName, hash, size string) ([]byte, error) {
	urls := []string{
		Url(baseName, hash, size, WithActionUrlTemplate()),
		Url(baseName, hash, size, WithDirectoryUrlTemplate()),
		Url(baseName, hash, size, WithCommandUrlTemplate()),
		Url(baseName, hash, size, WithByteStreamTemplate()),
	}
>>>>>>> fc4b0a22
	var errs []error
	for _, uri := range urls {
		rc, err := performRequest(http.DefaultClient, uri)
		if err != nil {
			errs = append(errs)
			continue
		}
		return readAndClose(rc)
	}
	return nil, multierror.New(errs)
}<|MERGE_RESOLUTION|>--- conflicted
+++ resolved
@@ -33,14 +33,11 @@
 	if err != nil {
 		return nil, err
 	}
-<<<<<<< HEAD
 	if resp.StatusCode != http.StatusOK {
 		respBody, err := ioutil.ReadAll(resp.Body)
 		defer func() { _ = resp.Body.Close() }()
 		return nil, multierror.New([]error{fmt.Errorf("error response %s", respBody), err})
 	}
-=======
->>>>>>> fc4b0a22
 	return resp.Body, nil
 }
 
@@ -67,22 +64,12 @@
 
 // RetryUntilSuccess just blasts through all possible urls until it hits one that works. This is intended for
 // applications that are blind to the type of artifact
-<<<<<<< HEAD
 func RetryUntilSuccess(urls []string ) ([]byte, error) {
-=======
-func RetryUntilSuccess(baseName, hash, size string) ([]byte, error) {
-	urls := []string{
-		Url(baseName, hash, size, WithActionUrlTemplate()),
-		Url(baseName, hash, size, WithDirectoryUrlTemplate()),
-		Url(baseName, hash, size, WithCommandUrlTemplate()),
-		Url(baseName, hash, size, WithByteStreamTemplate()),
-	}
->>>>>>> fc4b0a22
 	var errs []error
 	for _, uri := range urls {
 		rc, err := performRequest(http.DefaultClient, uri)
 		if err != nil {
-			errs = append(errs)
+			errs = append(errs, err)
 			continue
 		}
 		return readAndClose(rc)
