# gazelle:repository_macro bazel/go_repositories.bzl%go_repositories

workspace(
    name = "enkit",
    managed_directories = {"@npm": ["ui/node_modules"]},
)

load("//bazel:deps.bzl", "enkit_deps")

enkit_deps()

load("//bazel:init.bzl", "enkit_init")

enkit_init()

# gazelle:repo bazel_gazelle

load("//bazel:go_repositories.bzl", "go_repositories")

go_repositories()

load("@bazel_tools//tools/build_defs/repo:http.bzl", "http_archive")

http_archive(
    name = "com_github_bazelbuild_buildtools",
    strip_prefix = "buildtools-master",
    url = "https://github.com/bazelbuild/buildtools/archive/master.zip",
)
<<<<<<< HEAD
=======

http_archive(
    name = "io_bazel_rules_docker",
    sha256 = "4521794f0fba2e20f3bf15846ab5e01d5332e587e9ce81629c7f96c793bb7036",
    strip_prefix = "rules_docker-0.14.4",
    urls = ["https://github.com/bazelbuild/rules_docker/releases/download/v0.14.4/rules_docker-v0.14.4.tar.gz"],
)

load(
    "@io_bazel_rules_docker//repositories:repositories.bzl",
    container_repositories = "repositories",
)

container_repositories()

load("@io_bazel_rules_docker//repositories:deps.bzl", container_deps = "deps")

container_deps()

load("@io_bazel_rules_docker//repositories:pip_repositories.bzl", "pip_deps")

pip_deps()

load("@io_bazel_rules_docker//container:pull.bzl", "container_pull")

container_pull(
    name = "golang_base",
    digest = "sha256:75f63d4edd703030d4312dc7528a349ca34d48bec7bd754652b2d47e5a0b7873",
    registry = "gcr.io",
    repository = "distroless/base",
)

load("@build_bazel_rules_nodejs//:index.bzl", "yarn_install")

yarn_install(
    # Name this npm so that Bazel Label references look like @npm//package
    name = "npm",
    package_json = "//ui:package.json",
    yarn_lock = "//ui:yarn.lock",
)

http_archive(
    name = "gtest",
    sha256 = "94c634d499558a76fa649edb13721dce6e98fb1e7018dfaeba3cd7a083945e91",
    strip_prefix = "googletest-release-1.10.0",
    url = "https://github.com/google/googletest/archive/release-1.10.0.zip",
)
>>>>>>> 448c5f1d
<|MERGE_RESOLUTION|>--- conflicted
+++ resolved
@@ -26,8 +26,6 @@
     strip_prefix = "buildtools-master",
     url = "https://github.com/bazelbuild/buildtools/archive/master.zip",
 )
-<<<<<<< HEAD
-=======
 
 http_archive(
     name = "io_bazel_rules_docker",
@@ -74,5 +72,4 @@
     sha256 = "94c634d499558a76fa649edb13721dce6e98fb1e7018dfaeba3cd7a083945e91",
     strip_prefix = "googletest-release-1.10.0",
     url = "https://github.com/google/googletest/archive/release-1.10.0.zip",
-)
->>>>>>> 448c5f1d
+)