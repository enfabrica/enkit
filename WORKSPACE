--- conflicted
+++ resolved
@@ -38,7 +38,6 @@
     url = "https://github.com/bazelbuild/buildtools/archive/master.zip",
 )
 
-<<<<<<< HEAD
 http_archive(
     name = "io_bazel_rules_docker",
     sha256 = "4521794f0fba2e20f3bf15846ab5e01d5332e587e9ce81629c7f96c793bb7036",
@@ -67,7 +66,7 @@
     repository = "library/ubuntu",
     tag = "20.04",
 )
-=======
+
 load("@build_bazel_rules_nodejs//:index.bzl", "yarn_install")
 
 yarn_install(
@@ -82,5 +81,4 @@
     sha256 = "94c634d499558a76fa649edb13721dce6e98fb1e7018dfaeba3cd7a083945e91",
     strip_prefix = "googletest-release-1.10.0",
     url = "https://github.com/google/googletest/archive/release-1.10.0.zip",
-)
->>>>>>> 388cd4b2
+)