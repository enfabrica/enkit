--- conflicted
+++ resolved
@@ -1,15 +1,12 @@
 package enfuse_test
 
 import (
+	"bazil.org/fuse"
 	"bazil.org/fuse/fs/fstestutil"
 	"fmt"
 	"github.com/enfabrica/enkit/lib/knetwork"
 	"github.com/enfabrica/enkit/lib/srand"
 	"github.com/enfabrica/enkit/proxy/enfuse"
-<<<<<<< HEAD
-=======
-	fusepb "github.com/enfabrica/enkit/proxy/enfuse/rpc"
->>>>>>> 07708b18
 	"github.com/stretchr/testify/assert"
 	"google.golang.org/grpc"
 	"io/fs"
@@ -30,7 +27,7 @@
 	assert.Nil(t, err)
 	a, err := p.Address()
 	assert.Nil(t, err)
-	pubChan := make(chan *enfuse.ClientInfo, 1)
+	pubChan := make(chan *enfuse.ClientEncryptionInfo, 1)
 	scfg := &enfuse.ConnectConfig{
 		Url:         "127.0.0.1",
 		Port:        a.Port,
@@ -40,21 +37,23 @@
 	s := enfuse.NewServer(
 		enfuse.NewServerConfig(
 			enfuse.WithDir(d),
-			enfuse.WithEncryptionChannel(pubChan),
-			enfuse.WithConnectMods(enfuse.WithConnectConfig(scfg)),
+			enfuse.WithEncryption(pubChan),
+			enfuse.WithConnectMods(
+				enfuse.WithConnectConfig(scfg),
+			),
 		),
 	)
 	go func() {
 		assert.Nil(t, s.Serve())
 	}()
-	clientInfo := <-pubChan
+	clientEncryptionInfo := <-pubChan
 	time.Sleep(10 * time.Millisecond)
 	cfg := &enfuse.ConnectConfig{
 		Url:               "127.0.0.1",
 		Port:              a.Port,
-		ClientCredentials: clientInfo.Pool,
-		Certificate:       clientInfo.Certificate,
-		RootCAs:           clientInfo.RootPool,
+		ClientCredentials: clientEncryptionInfo.Pool,
+		Certificate:       clientEncryptionInfo.Certificate,
+		RootCAs:           clientEncryptionInfo.RootPool,
 		DnsNames:          []string{"localhost"},
 		IpAddresses:       []net.IP{net.ParseIP("127.0.0.1")},
 	}
@@ -66,7 +65,7 @@
 }
 
 func TestNewFuseShareCommand(t *testing.T) {
-	d, generatedFiles := CreateSeededTmpDir(t, 5)
+	d, generatedFiles := CreateSeededTmpDir(t, 2)
 	p, err := knetwork.AllocatePort()
 	assert.Nil(t, err)
 	a, err := p.Address()
@@ -86,12 +85,7 @@
 	conn, err := grpc.Dial(fmt.Sprintf("127.0.0.1:%d", a.Port), grpc.WithInsecure())
 	assert.Nil(t, err)
 	defer conn.Close()
-<<<<<<< HEAD
 	c, err := enfuse.NewClient(&enfuse.ConnectConfig{Port: a.Port, Url: "127.0.0.1"})
-=======
-	c := enfuse.FuseClient{ConnClient: fusepb.NewFuseControllerClient(conn)}
-	m, err := fstestutil.MountedT(t, &c, nil)
->>>>>>> 07708b18
 	assert.NoError(t, err)
 	t.Run("Sanity Test", func(t *testing.T) {
 		testFile(t, c, generatedFiles)
