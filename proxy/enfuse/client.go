package enfuse

import (
	"bazil.org/fuse"
	"bazil.org/fuse/fs"
<<<<<<< HEAD
	"crypto/tls"
	"fmt"
	enfuse "github.com/enfabrica/enkit/proxy/enfuse/rpc"
	"google.golang.org/grpc"
	"google.golang.org/grpc/credentials"
=======
	fusepb "github.com/enfabrica/enkit/proxy/enfuse/rpc"
	"google.golang.org/grpc"
	"net"
	"strconv"
>>>>>>> 07708b18
)

var (
	_ fs.FS = &FuseClient{}
)

func NewClient(config *ConnectConfig) (*FuseClient, error) {
<<<<<<< HEAD
	var grpcDialOpts []grpc.DialOption
	if config.ClientCredentials != nil {
		grpcDialOpts = append(grpcDialOpts, grpc.WithTransportCredentials(
			credentials.NewTLS(
				&tls.Config{
					Certificates:             []tls.Certificate{config.Certificate},
					RootCAs:                  config.RootCAs,
					ClientAuth:               tls.RequireAndVerifyClientCert,
					ServerName:               config.ServerName,
					ClientCAs:                config.ClientCredentials,
					InsecureSkipVerify:       false,
					PreferServerCipherSuites: true,
				},
			),
		))
	} else {
		grpcDialOpts = append(grpcDialOpts, grpc.WithInsecure())
	}
	conn, err := grpc.Dial(fmt.Sprintf("%s:%d", config.Url, config.Port), grpcDialOpts...)
	if err != nil {
		return nil, err
	}
	return &FuseClient{ConnClient: enfuse.NewFuseControllerClient(conn), ConnConfig: config}, nil
=======
	conn, err := grpc.Dial(net.JoinHostPort(config.Url, strconv.Itoa(config.Port)), grpc.WithInsecure())
	if err != nil {
		return nil, err
	}
	return &FuseClient{fusepb.NewFuseControllerClient(conn)}, nil
>>>>>>> 07708b18
}

func MountDirectory(mountPath string, client *FuseClient) error {
	c, err := fuse.Mount(
		mountPath,
	)
	if err != nil {
		return err
	}
	srv := fs.New(c, nil)
	return srv.Serve(client)
}

type FuseClient struct {
<<<<<<< HEAD
	ConnClient enfuse.FuseControllerClient
	ConnConfig *ConnectConfig
}

func (f *FuseClient) Root() (fs.Node, error) {
	return &FuseDir{Dir: "", Client: f.ConnClient, ConnectConfig: f.ConnConfig}, nil
=======
	ConnClient fusepb.FuseControllerClient
}

func (f *FuseClient) Root() (fs.Node, error) {
	return &Dir{Dir: "", Client: f.ConnClient}, nil
>>>>>>> 07708b18
}<|MERGE_RESOLUTION|>--- conflicted
+++ resolved
@@ -3,18 +3,11 @@
 import (
 	"bazil.org/fuse"
 	"bazil.org/fuse/fs"
-<<<<<<< HEAD
 	"crypto/tls"
 	"fmt"
-	enfuse "github.com/enfabrica/enkit/proxy/enfuse/rpc"
+	fusepb "github.com/enfabrica/enkit/proxy/enfuse/rpc"
 	"google.golang.org/grpc"
 	"google.golang.org/grpc/credentials"
-=======
-	fusepb "github.com/enfabrica/enkit/proxy/enfuse/rpc"
-	"google.golang.org/grpc"
-	"net"
-	"strconv"
->>>>>>> 07708b18
 )
 
 var (
@@ -22,7 +15,6 @@
 )
 
 func NewClient(config *ConnectConfig) (*FuseClient, error) {
-<<<<<<< HEAD
 	var grpcDialOpts []grpc.DialOption
 	if config.ClientCredentials != nil {
 		grpcDialOpts = append(grpcDialOpts, grpc.WithTransportCredentials(
@@ -45,14 +37,7 @@
 	if err != nil {
 		return nil, err
 	}
-	return &FuseClient{ConnClient: enfuse.NewFuseControllerClient(conn), ConnConfig: config}, nil
-=======
-	conn, err := grpc.Dial(net.JoinHostPort(config.Url, strconv.Itoa(config.Port)), grpc.WithInsecure())
-	if err != nil {
-		return nil, err
-	}
-	return &FuseClient{fusepb.NewFuseControllerClient(conn)}, nil
->>>>>>> 07708b18
+	return &FuseClient{ConnClient: fusepb.NewFuseControllerClient(conn), ConnConfig: config}, nil
 }
 
 func MountDirectory(mountPath string, client *FuseClient) error {
@@ -67,18 +52,10 @@
 }
 
 type FuseClient struct {
-<<<<<<< HEAD
-	ConnClient enfuse.FuseControllerClient
+	ConnClient fusepb.FuseControllerClient
 	ConnConfig *ConnectConfig
 }
 
 func (f *FuseClient) Root() (fs.Node, error) {
-	return &FuseDir{Dir: "", Client: f.ConnClient, ConnectConfig: f.ConnConfig}, nil
-=======
-	ConnClient fusepb.FuseControllerClient
-}
-
-func (f *FuseClient) Root() (fs.Node, error) {
 	return &Dir{Dir: "", Client: f.ConnClient}, nil
->>>>>>> 07708b18
 }