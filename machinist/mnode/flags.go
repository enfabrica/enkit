--- conflicted
+++ resolved
@@ -68,14 +68,4 @@
 		node.AuthClient = auth.NewAuthClient(cc)
 		return nil
 	}
-<<<<<<< HEAD
-}
-
-func WithIps(ips []string) NodeModifier  {
-	return func(node *Node) error {
-		node.config.IpAddresses = ips
-		return nil
-	}
-=======
->>>>>>> cbce02cf
 }