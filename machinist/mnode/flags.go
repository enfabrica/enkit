--- conflicted
+++ resolved
@@ -59,11 +59,6 @@
 	}
 }
 
-<<<<<<< HEAD
-func WithIpsAddresses(ips []string) NodeModifier {
-	return func(node *Node) error {
-		node.Ips = ips
-=======
 func WithAuthFlags(af *client.AuthFlags) NodeModifier {
 	return func(node *Node) error {
 		cc, err := af.Connect()
@@ -71,7 +66,6 @@
 			return err
 		}
 		node.AuthClient = auth.NewAuthClient(cc)
->>>>>>> 66094d1e
 		return nil
 	}
 }