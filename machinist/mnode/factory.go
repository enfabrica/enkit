package mnode

import (
	"github.com/enfabrica/enkit/astore/rpc/auth"
	"github.com/enfabrica/enkit/lib/logger"
	"github.com/enfabrica/enkit/lib/retry"
	"log"
	"time"
)

type FactoryFunc = func() (*Node, error)

func New(nf *Config, mods ...NodeModifier) (*Node, error) {
	n := &Node{
		Log:      logger.DefaultLogger{Printer: log.Printf},
		Repeater: retry.New(retry.WithWait(5*time.Second), retry.WithAttempts(5)),
		config:   nf,
	}
	for _, m := range mods {
		if err := m(n); err != nil {
			return nil, err
		}
	}
<<<<<<< HEAD
	if n.AuthClient == nil && n.DialFunc == nil {
=======
	if n.AuthClient == nil && n.DialFunc == nil{
>>>>>>> cbce02cf
		conn, err := n.config.bf.Connect()
		if err != nil {
			return nil, err
		}
		n.AuthClient = auth.NewAuthClient(conn)
	}
	return n, nil
}<|MERGE_RESOLUTION|>--- conflicted
+++ resolved
@@ -21,11 +21,7 @@
 			return nil, err
 		}
 	}
-<<<<<<< HEAD
-	if n.AuthClient == nil && n.DialFunc == nil {
-=======
 	if n.AuthClient == nil && n.DialFunc == nil{
->>>>>>> cbce02cf
 		conn, err := n.config.bf.Connect()
 		if err != nil {
 			return nil, err
