package mnode

import (
	"context"
	"encoding/pem"
	"errors"
	"fmt"
	"github.com/enfabrica/enkit/astore/rpc/auth"
	"github.com/enfabrica/enkit/lib/kcerts"
	"github.com/enfabrica/enkit/lib/logger"
	"github.com/enfabrica/enkit/lib/retry"
	machinist_rpc "github.com/enfabrica/enkit/machinist/rpc/machinist"
	"golang.org/x/crypto/ssh"
	"google.golang.org/grpc"
	"io/ioutil"
	"os"
	"path/filepath"
	"time"
)

type Node struct {
<<<<<<< HEAD
	Client machinist_rpc.ControllerClient
	*machinist.SharedFlags
	Name string
	Tags []string
	Ips  []string
=======
	MachinistClient machinist_rpc.ControllerClient
	AuthClient      auth.AuthClient
	Repeater        *retry.Options
	Log             logger.Logger

>>>>>>> 66094d1e
	// Dial func will override any existing options to connect
	DialFunc func() (*grpc.ClientConn, error)

	config *Config
}

func (n *Node) Init() error {
	if n.DialFunc != nil {
		conn, err := n.DialFunc()
		if err != nil {
			return err
		}
		fmt.Println("setting controller client")
		n.MachinistClient = machinist_rpc.NewControllerClient(conn)
		return nil
	}
	panic("not implemented yet")
}

func (n *Node) BeginPolling() error {
	ctx := context.Background()
	pollStream, err := n.MachinistClient.Poll(ctx)
	if err != nil {
		return err
	}
	initialRequest := &machinist_rpc.PollRequest{
		Req: &machinist_rpc.PollRequest_Register{
			Register: &machinist_rpc.ClientRegister{
				Name: n.config.Name,
				Tag:  n.config.Tags,
			},
		},
	}
	if err := pollStream.Send(initialRequest); err != nil {
		return fmt.Errorf("unable to send initial request: %w", err)
	}
	for {
		select {
		case <-time.After(1 * time.Second):
			pollReq := &machinist_rpc.PollRequest{
				Req: &machinist_rpc.PollRequest_Ping{
					Ping: &machinist_rpc.ClientPing{
						Payload: []byte(``),
					},
				},
			}
			if err := pollStream.Send(pollReq); err != nil {
				return fmt.Errorf("unable to send poll req: %w", err)
			}
		}
	}
}

// Todo(adam): perform rollbacks if enroll fails
func (n *Node) Enroll() error {
	if os.Geteuid() != 0 && n.config.RequireRoot {
		return errors.New("this command must be run as root since it touches the /etc/ssh directory")
	}
	pubKey, privKey, err := kcerts.GenerateED25519()
	if err != nil {
		return err
	}
	hcr := &auth.HostCertificateRequest{
		Hostcert: pem.EncodeToMemory(&pem.Block{Type: "PUBLIC KEY", Bytes: ssh.MarshalAuthorizedKey(pubKey)}),
		Hosts:    n.config.DnsNames,
	}
	resp, err := n.AuthClient.HostCertificate(context.Background(), hcr)
	if err != nil {
		fmt.Println("error here")
		return err
	}
	if fName, exists := anyFileExist(
		n.config.CaPublicKeyLocation,
		n.config.HostKeyLocation, n.config.HostCertificate()); exists && !n.config.ReWriteConfigs {
		return fmt.Errorf("cannot rewrite %s because it exists and rewriting is disabled", fName)
	}

	enrollConfig := n.config.enrollConfigs
	// Pam Installer Steps
	n.Log.Infof("Executing Pam installation steps")
	if err := InstallLibPam(n.Log); err != nil {
		return err
	}
	if err := InstallPamSSHDFile(enrollConfig.PamSSHDLocation, n.Log); err != nil {
		return err
	}
	if err := InstallPamScript(enrollConfig.PamSecurityLocation, n.Log); err != nil {
		return err
	}

	//// Nss AutoUser Setup
	if err := InstallNssAutoUserConf(n.config.LibNssConfLocation, n.config.NssConfig()); err != nil {
		return err
	}
	if err := InstallNssAutoUser(n.Log); err != nil {
		return err
	}

	// SSHD installer steps
	if err := os.MkdirAll(filepath.Dir(n.config.SSHDConfigurationLocation), os.ModePerm); err != nil {
		return err
	}
	sshdConfigContent, err := ReadSSHDContent(n.config.CaPublicKeyLocation, n.config.HostKeyLocation, n.config.HostCertificate())
	if err != nil {
		return err
	}
	n.Log.Infof("Writing SSHD Configuration")
	if err := ioutil.WriteFile(n.config.SSHDConfigurationLocation, sshdConfigContent, 0644); err != nil {
		return err
	}
	n.Log.Infof("Writing CA Public Key Configuration")
	if err := ioutil.WriteFile(n.config.CaPublicKeyLocation, resp.Capublickey, 0644); err != nil {
		return err
	}
	n.Log.Infof("Writing Host Cert")
	if err := ioutil.WriteFile(n.config.HostCertificate(), resp.Signedhostcert, 0644); err != nil {
		return err
	}
	n.Log.Infof("Writing Host Key")
	pemBytes, err := privKey.SSHPemEncode()
	if err != nil {
		return err
	}
	if err := ioutil.WriteFile(n.config.HostKeyLocation, pemBytes, 0644); err != nil {
		return err
	}
	return nil
}

func anyFileExist(names ...string) (string, bool) {
	for _, name := range names {
		if _, err := os.Stat(name); err != nil {
			if os.IsNotExist(err) {
				continue
			}
		}
		return name, true
	}
	return "", false
}<|MERGE_RESOLUTION|>--- conflicted
+++ resolved
@@ -19,19 +19,11 @@
 )
 
 type Node struct {
-<<<<<<< HEAD
-	Client machinist_rpc.ControllerClient
-	*machinist.SharedFlags
-	Name string
-	Tags []string
-	Ips  []string
-=======
 	MachinistClient machinist_rpc.ControllerClient
 	AuthClient      auth.AuthClient
 	Repeater        *retry.Options
 	Log             logger.Logger
 
->>>>>>> 66094d1e
 	// Dial func will override any existing options to connect
 	DialFunc func() (*grpc.ClientConn, error)
 
