package mnode

import (
	"context"
	"encoding/pem"
	"errors"
	"fmt"
	"github.com/enfabrica/enkit/astore/rpc/auth"
	"github.com/enfabrica/enkit/lib/kcerts"
	"github.com/enfabrica/enkit/lib/logger"
<<<<<<< HEAD
=======
	"github.com/enfabrica/enkit/lib/multierror"
>>>>>>> cbce02cf
	"github.com/enfabrica/enkit/lib/retry"
	machinist_rpc "github.com/enfabrica/enkit/machinist/rpc/machinist"
	"golang.org/x/crypto/ssh"
	"google.golang.org/grpc"
	"io/ioutil"
<<<<<<< HEAD
	"net"
	"os"
	"path/filepath"
	"strconv"
=======
	"os"
	"path/filepath"
>>>>>>> cbce02cf
	"time"
)

type Node struct {
	MachinistClient machinist_rpc.ControllerClient
	AuthClient      auth.AuthClient
	Repeater        *retry.Options
	Log             logger.Logger

	// Dial func will override any existing options to connect
	DialFunc func() (*grpc.ClientConn, error)

	config *Config
}

func (n *Node) Init() error {
	if n.DialFunc != nil {
		conn, err := n.DialFunc()
		if err != nil {
			return err
		}
<<<<<<< HEAD
=======
		fmt.Println("setting controller client")
>>>>>>> cbce02cf
		n.MachinistClient = machinist_rpc.NewControllerClient(conn)
		return nil
	}
	h := n.config.ms.Host
	p := n.config.ms.Port
	conn, err := grpc.Dial(net.JoinHostPort(h, strconv.Itoa(p)), grpc.WithInsecure())
	if err != nil {
		return err
	}
	n.MachinistClient = machinist_rpc.NewControllerClient(conn)
	return nil
}

func (n *Node) BeginPolling() error {
	ctx := context.Background()
	pollStream, err := n.MachinistClient.Poll(ctx)
	if err != nil {
		return err
	}
	registerRequest := &machinist_rpc.PollRequest{
		Req: &machinist_rpc.PollRequest_Register{
			Register: &machinist_rpc.ClientRegister{
				Name: n.config.Name,
				Tag:  n.config.Tags,
<<<<<<< HEAD
				Ips:  n.config.IpAddresses,
=======
>>>>>>> cbce02cf
			},
		},
	}
	if err := pollStream.Send(registerRequest); err != nil {
		return fmt.Errorf("unable to send initial request: %w", err)
	}
	go func() {
		for {
			<-time.After(5 * time.Second)
			n.Log.Infof("Sending Register Request")
			if err := pollStream.Send(registerRequest); err != nil {
				n.Log.Errorf("%v", fmt.Errorf("unable to send register req: %w", err))
			}
		}
	}()
	for {
		select {
		case <-time.After(1 * time.Second):
			pollReq := &machinist_rpc.PollRequest{
				Req: &machinist_rpc.PollRequest_Ping{
					Ping: &machinist_rpc.ClientPing{
						Payload: []byte(``),
					},
				},
			}
			if err := pollStream.Send(pollReq); err != nil {
				n.Log.Infof("Sending Poll Request")
				n.Log.Errorf("%v", fmt.Errorf("unable to send poll req: %w", err))
				ps, err := n.MachinistClient.Poll(ctx)
				if err != nil {
					n.Log.Errorf("%v", fmt.Errorf("error reconnecting: %w", err))
					continue
				}
				pollStream = ps
			}
		}
	}
}

// Todo(adam): perform rollbacks if enroll fails
func (n *Node) Enroll() error {
	if os.Geteuid() != 0 && n.config.RequireRoot {
		return errors.New("this command must be run as root since it touches the /etc/ssh directory")
	}
	pubKey, privKey, err := kcerts.GenerateED25519()
	if err != nil {
		return err
	}
	hcr := &auth.HostCertificateRequest{
		Hostcert: pem.EncodeToMemory(&pem.Block{Type: "PUBLIC KEY", Bytes: ssh.MarshalAuthorizedKey(pubKey)}),
		Hosts:    n.config.IpAddresses,
	}
	resp, err := n.AuthClient.HostCertificate(context.Background(), hcr)
	if err != nil {
		return err
	}
	if fName, exists := anyFileExist(
		n.config.CaPublicKeyLocation,
		n.config.HostKeyLocation, n.config.HostCertificate()); exists && !n.config.ReWriteConfigs {
		return fmt.Errorf("cannot rewrite %s because it exists and rewriting is disabled", fName)
	}

	enrollConfig := n.config.enrollConfigs
	// Pam Installer Steps
	n.Log.Infof("Executing Pam installation steps")
	if err := InstallLibPam(n.Log); err != nil {
		return err
	}
	if err := InstallPamSSHDFile(enrollConfig.PamSSHDLocation, n.Log); err != nil {
		return err
	}
	if err := InstallPamScript(enrollConfig.PamSecurityLocation, n.Log); err != nil {
		return err
	}

	//// Nss AutoUser Setup
	if err := InstallNssAutoUserConf(n.config.LibNssConfLocation, n.config.NssConfig()); err != nil {
		return err
	}
	if err := InstallNssAutoUser(n.Log); err != nil {
		return err
	}

	// SSHD installer steps
	if err := os.MkdirAll(filepath.Dir(n.config.SSHDConfigurationLocation), os.ModePerm); err != nil {
		return err
	}
	sshdConfigContent, err := ReadSSHDContent(n.config.CaPublicKeyLocation, n.config.HostKeyLocation, n.config.HostCertificate())
	if err != nil {
		return err
	}
	n.Log.Infof("Writing SSHD Configuration")
	if err := ioutil.WriteFile(n.config.SSHDConfigurationLocation, sshdConfigContent, 0644); err != nil {
		return err
	}
	n.Log.Infof("Writing CA Public Key Configuration")
	if err := ioutil.WriteFile(n.config.CaPublicKeyLocation, resp.Capublickey, 0644); err != nil {
		return err
	}
	n.Log.Infof("Writing Host Cert")
	if err := ioutil.WriteFile(n.config.HostCertificate(), resp.Signedhostcert, 0644); err != nil {
		return err
	}
	n.Log.Infof("Writing Host Key")
	pemBytes, err := privKey.SSHPemEncode()
	if err != nil {
		return err
	}
	if err := ioutil.WriteFile(n.config.HostKeyLocation, pemBytes, 0600); err != nil {
		return err
	}
	return nil
}

func anyFileExist(names ...string) (string, bool) {
	for _, name := range names {
		if _, err := os.Stat(name); err != nil {
			if os.IsNotExist(err) {
				continue
			}
		}
		return name, true
	}
<<<<<<< HEAD
	return "", false
=======
}

// TODO(adam): perform rollbacks if enroll fails
func (n *Node) Enroll() error {
	if os.Geteuid() != 0 && n.config.RequireRoot {
		return errors.New("this command must be run as root since it touches the /etc/ssh directory")
	}
	pubKey, privKey, err := kcerts.GenerateED25519()
	if err != nil {
		return err
	}
	hcr := &auth.HostCertificateRequest{
		Hostcert: pem.EncodeToMemory(&pem.Block{Type: "PUBLIC KEY", Bytes: ssh.MarshalAuthorizedKey(pubKey)}),
		Hosts:    n.config.SSHPrincipals,
	}
	resp, err := n.AuthClient.HostCertificate(context.Background(), hcr)
	if err != nil {
		return err
	}
	if !n.config.ReWriteConfigs {
		if err = anyFileExist(
			n.config.CaPublicKeyLocation,
			n.config.HostKeyLocation, n.config.HostCertificate()); err != nil {
			return fmt.Errorf("rewriting configs are disabled, failed with err(s): %v", err)
		}
	}

	enrollConfig := n.config.enrollConfigs
	// Pam Installer Steps
	n.Log.Infof("Executing Pam installation steps")
	if err := InstallLibPam(n.Log); err != nil {
		return err
	}
	if err := InstallPamSSHDFile(enrollConfig.PamSSHDLocation, n.Log); err != nil {
		return err
	}
	if err := InstallPamScript(enrollConfig.PamSecurityLocation, n.Log); err != nil {
		return err
	}

	//// Nss AutoUser Setup
	if err := InstallNssAutoUserConf(n.config.LibNssConfLocation, n.config.NssConfig()); err != nil {
		return err
	}
	if err := InstallNssAutoUser(n.Log); err != nil {
		return err
	}

	// SSHD installer steps
	if err := os.MkdirAll(filepath.Dir(n.config.SSHDConfigurationLocation), os.ModePerm); err != nil {
		return err
	}
	sshdConfigContent, err := ReadSSHDContent(n.config.CaPublicKeyLocation, n.config.HostKeyLocation, n.config.HostCertificate())
	if err != nil {
		return err
	}
	n.Log.Infof("Writing SSHD Configuration")
	if err := ioutil.WriteFile(n.config.SSHDConfigurationLocation, sshdConfigContent, 0644); err != nil {
		return err
	}
	n.Log.Infof("Writing CA Public Key Configuration")
	if err := ioutil.WriteFile(n.config.CaPublicKeyLocation, resp.Capublickey, 0644); err != nil {
		return err
	}
	n.Log.Infof("Writing Host Cert")
	if err := ioutil.WriteFile(n.config.HostCertificate(), resp.Signedhostcert, 0644); err != nil {
		return err
	}
	n.Log.Infof("Writing Host Key")
	pemBytes, err := privKey.SSHPemEncode()
	if err != nil {
		return err
	}
	if err := ioutil.WriteFile(n.config.HostKeyLocation, pemBytes, 0644); err != nil {
		return err
	}
	return nil
}

func anyFileExist(names ...string) error {
	var errs []error
	for _, name := range names {
		if _, err := os.Stat(name); err != nil && !os.IsNotExist(err){
			errs = append(errs, err)
		}
	}
	return multierror.New(errs)
>>>>>>> cbce02cf
}<|MERGE_RESOLUTION|>--- conflicted
+++ resolved
@@ -8,24 +8,14 @@
 	"github.com/enfabrica/enkit/astore/rpc/auth"
 	"github.com/enfabrica/enkit/lib/kcerts"
 	"github.com/enfabrica/enkit/lib/logger"
-<<<<<<< HEAD
-=======
 	"github.com/enfabrica/enkit/lib/multierror"
->>>>>>> cbce02cf
 	"github.com/enfabrica/enkit/lib/retry"
 	machinist_rpc "github.com/enfabrica/enkit/machinist/rpc/machinist"
 	"golang.org/x/crypto/ssh"
 	"google.golang.org/grpc"
 	"io/ioutil"
-<<<<<<< HEAD
-	"net"
 	"os"
 	"path/filepath"
-	"strconv"
-=======
-	"os"
-	"path/filepath"
->>>>>>> cbce02cf
 	"time"
 )
 
@@ -37,6 +27,7 @@
 
 	// Dial func will override any existing options to connect
 	DialFunc func() (*grpc.ClientConn, error)
+}
 
 	config *Config
 }
@@ -47,10 +38,7 @@
 		if err != nil {
 			return err
 		}
-<<<<<<< HEAD
-=======
 		fmt.Println("setting controller client")
->>>>>>> cbce02cf
 		n.MachinistClient = machinist_rpc.NewControllerClient(conn)
 		return nil
 	}
@@ -75,10 +63,7 @@
 			Register: &machinist_rpc.ClientRegister{
 				Name: n.config.Name,
 				Tag:  n.config.Tags,
-<<<<<<< HEAD
 				Ips:  n.config.IpAddresses,
-=======
->>>>>>> cbce02cf
 			},
 		},
 	}
@@ -202,9 +187,7 @@
 		}
 		return name, true
 	}
-<<<<<<< HEAD
 	return "", false
-=======
 }
 
 // TODO(adam): perform rollbacks if enroll fails
@@ -292,5 +275,4 @@
 		}
 	}
 	return multierror.New(errs)
->>>>>>> cbce02cf
 }