--- conflicted
+++ resolved
@@ -1,4 +1,3 @@
-<<<<<<< HEAD
 load("@io_bazel_rules_go//go:def.bzl", "go_library", "go_test")
 
 go_test(
@@ -14,9 +13,6 @@
         "@org_golang_google_grpc//test/bufconn:go_default_library",
     ],
 )
-=======
-load("@io_bazel_rules_go//go:def.bzl", "go_library")
->>>>>>> 9c2de372
 
 go_library(
     name = "go_default_library",
