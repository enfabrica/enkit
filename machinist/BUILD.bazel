load("@io_bazel_rules_go//go:def.bzl", "go_library", "go_test")

go_library(
    name = "go_default_library",
    srcs = ["invitations.go"],
    importpath = "github.com/enfabrica/enkit/machinist",
    visibility = ["//visibility:public"],
<<<<<<< HEAD
    deps = [
        "//lib/client/ccontext:go_default_library",
        "//lib/kcerts:go_default_library",
        "//lib/token:go_default_library",
        "//machinist/rpc:machinist-go",
        "@com_github_prometheus_client_golang//prometheus:go_default_library",
        "@org_golang_google_grpc//:go_default_library",
        "@org_golang_google_grpc//credentials:go_default_library",
    ],
=======
>>>>>>> c3c40088
)

go_test(
    name = "go_default_test",
    srcs = ["machinist_e2e_test.go"],
    embed = [":go_default_library"],
    deps = [
        "//astore/rpc:auth-go",
        "//lib/kcerts:go_default_library",
        "//lib/srand:go_default_library",
        "//lib/token:go_default_library",
        "//machinist/mnode:go_default_library",
        "//machinist/mserver:go_default_library",
        "@com_github_stretchr_testify//assert:go_default_library",
    ],
)<|MERGE_RESOLUTION|>--- conflicted
+++ resolved
@@ -2,21 +2,12 @@
 
 go_library(
     name = "go_default_library",
-    srcs = ["invitations.go"],
+    srcs = [
+        "flags.go",
+        "invitations.go",
+    ],
     importpath = "github.com/enfabrica/enkit/machinist",
     visibility = ["//visibility:public"],
-<<<<<<< HEAD
-    deps = [
-        "//lib/client/ccontext:go_default_library",
-        "//lib/kcerts:go_default_library",
-        "//lib/token:go_default_library",
-        "//machinist/rpc:machinist-go",
-        "@com_github_prometheus_client_golang//prometheus:go_default_library",
-        "@org_golang_google_grpc//:go_default_library",
-        "@org_golang_google_grpc//credentials:go_default_library",
-    ],
-=======
->>>>>>> c3c40088
 )
 
 go_test(
@@ -24,7 +15,6 @@
     srcs = ["machinist_e2e_test.go"],
     embed = [":go_default_library"],
     deps = [
-        "//astore/rpc:auth-go",
         "//lib/kcerts:go_default_library",
         "//lib/srand:go_default_library",
         "//lib/token:go_default_library",
