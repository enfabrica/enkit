package machinist

import (
	"net"
)

type SharedFlags struct {
	Listener net.Listener
	Insecure bool
	Host     string
	Port     int
}

type SharedFlagsProvider interface {
	MachinistFlags() *SharedFlags
}

type Modifier func(s SharedFlagsProvider) error

func WithListener(l net.Listener) Modifier {
	return func(s SharedFlagsProvider) error {
		s.MachinistFlags().Listener = l
		return nil
	}
}

func WithInsecure() Modifier {
	return func(s SharedFlagsProvider) error {
		s.MachinistFlags().Insecure = true
<<<<<<< HEAD
		return nil
	}
}

func WithHost(h string) Modifier {
	return func(s SharedFlagsProvider) error {
		s.MachinistFlags().Host = h
		return nil
	}
}
func WithPort(p int) Modifier {
	return func(s SharedFlagsProvider) error {
		s.MachinistFlags().Port = p
=======
>>>>>>> cbce02cf
		return nil
	}
}<|MERGE_RESOLUTION|>--- conflicted
+++ resolved
@@ -1,14 +1,10 @@
 package machinist
 
-import (
-	"net"
-)
+import "net"
 
 type SharedFlags struct {
 	Listener net.Listener
 	Insecure bool
-	Host     string
-	Port     int
 }
 
 type SharedFlagsProvider interface {
@@ -27,22 +23,6 @@
 func WithInsecure() Modifier {
 	return func(s SharedFlagsProvider) error {
 		s.MachinistFlags().Insecure = true
-<<<<<<< HEAD
-		return nil
-	}
-}
-
-func WithHost(h string) Modifier {
-	return func(s SharedFlagsProvider) error {
-		s.MachinistFlags().Host = h
-		return nil
-	}
-}
-func WithPort(p int) Modifier {
-	return func(s SharedFlagsProvider) error {
-		s.MachinistFlags().Port = p
-=======
->>>>>>> cbce02cf
 		return nil
 	}
 }