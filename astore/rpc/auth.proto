syntax = "proto3";

package auth;

message AuthenticateRequest {
  bytes key = 1; // Public key of the client, to be used to encrypt the token.

  string user = 2;
  string domain = 3;
}
message AuthenticateResponse {
  bytes key = 1; // Public key of the server, to be used to decrypt the token.
  string url = 2; // URL for the user to visit to complete the authentication request.
}

message TokenRequest {
  string url = 1; // URL returned by server.
  bytes publickey = 2; // Public key to be signed by the server. Optional.
}

message TokenResponse {
  bytes nonce = 1; // Nonce used for encryption.
  bytes token = 2; // Encrypted token. Requires the private key corresponding to the public key supplied to open.
<<<<<<< HEAD
  bytes cert = 4; // Certificate signed to be used with the Private Key, is a signed version of the public key sent in the TokenRequest
  bytes capublickey = 5; // CA Public Key to be added to the authenticated client
  repeated string cahosts = 6; // List of hosts the CA should be trusted for
=======
  bytes cert = 4; // Certificate signed to be used with the Private Key, is a signed version of the public key sent in the TokenRequest.
  bytes capublickey = 5; // CA Public Key to be added to the authenticated client.
  repeated string cahosts = 6; // List of hosts the CA should be trusted for.
>>>>>>> db594835
}

message HostCertificateRequest {
  bytes hostcert = 1; // The public key of the host that will be returned as signed by the CA
  repeated string hosts = 2; // A list of DNS names you wish for the host to have.
}

message HostCertificateResponse {
  bytes capublickey = 1; // The CA public key.
  bytes signedhostcert = 2; // The signed host certificate passed in the request.
}

service Auth {
  // Use to retrieve the url to visit to create an authentication token.
  rpc Authenticate(AuthenticateRequest) returns (AuthenticateResponse) {}
  // Use to retrieve an authentication token.
  rpc Token(TokenRequest) returns (TokenResponse) {}
  // Used to retrieve an SSH certificate for a host.
  rpc HostCertificate(HostCertificateRequest) returns (HostCertificateResponse) {}
}<|MERGE_RESOLUTION|>--- conflicted
+++ resolved
@@ -21,15 +21,9 @@
 message TokenResponse {
   bytes nonce = 1; // Nonce used for encryption.
   bytes token = 2; // Encrypted token. Requires the private key corresponding to the public key supplied to open.
-<<<<<<< HEAD
-  bytes cert = 4; // Certificate signed to be used with the Private Key, is a signed version of the public key sent in the TokenRequest
-  bytes capublickey = 5; // CA Public Key to be added to the authenticated client
-  repeated string cahosts = 6; // List of hosts the CA should be trusted for
-=======
   bytes cert = 4; // Certificate signed to be used with the Private Key, is a signed version of the public key sent in the TokenRequest.
   bytes capublickey = 5; // CA Public Key to be added to the authenticated client.
   repeated string cahosts = 6; // List of hosts the CA should be trusted for.
->>>>>>> db594835
 }
 
 message HostCertificateRequest {
