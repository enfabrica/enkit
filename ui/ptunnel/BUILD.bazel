--- conflicted
+++ resolved
@@ -44,20 +44,6 @@
     "@npm//react-dom",
 ]
 
-<<<<<<< HEAD
-react_scripts(
-    # Note: this must be named "build" since react-scripts hard-codes that as the output dir
-    name = "build",
-    args = [
-        "--node_options=--require=./$(rootpath write_chdir_script)",
-        "build",
-    ],
-    data = _RUNTIME_DEPS + [
-        "@npm//@types",
-    ],
-    output_dir = True,
-)
-=======
 # TODO(adam): does not build right now, fix it.
 #react_scripts(
 #    # Note: this must be named "build" since react-scripts hard-codes that as the output dir
@@ -71,7 +57,6 @@
 #    ],
 #    output_dir = True,
 #)
->>>>>>> 1caf81c3
 
 copy_to_bin(
     name = "copy_test_files",
